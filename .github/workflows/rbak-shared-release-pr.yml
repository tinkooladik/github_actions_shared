--- conflicted
+++ resolved
@@ -44,8 +44,6 @@
             } else {
               core.setOutput('pr_exists', 'false');
             }
-        env:
-          GITHUB_TOKEN: ${{ secrets.GITHUB_TOKEN }}
 
       - name: Get latest release version
         id: get_latest_release
@@ -162,10 +160,4 @@
               labels: ['needs review'],
             });
 
-            console.log(`Added 'needs review' label to PR #${newPr.number}`);
-<<<<<<< HEAD
-        env:
-          GITHUB_TOKEN: ${{ secrets.GITHUB_TOKEN }}
-=======
->>>>>>> e695cc44
-#pr1+            console.log(`Added 'needs review' label to PR #${newPr.number}`);